# ltu-ili

The [Simons Collaboration on Learning the Universe](https://www.learning-the-universe.org/) Implicit Likelihood Inference (LtU-ILI) pipeline is a framework for applying simulation-based inference methods to constrain posteriors on cosmological parameters using astronomical survey data. The code is currently built to analyze spectroscopic surveys of the universe's Large-Scale Structure (LSS), such as SDSS-BOSS.


## Installing 
Follow the instructions detailed in [INSTALL.md](INSTALL.md).

## Contributing
Before contributing, please familiarize yourself with the contribution workflow described in [CONTRIBUTING.md](CONTRIBUTING.md).

## Contact
If you have comments, questions, or feedback, please [write us an issue](https://github.com/maho3/ltu-ili/issues). The current leads of the LtU ILI working group are Benjamin Wandelt (benwandelt@gmail.com) and Matthew Ho (matthew.annam.ho@gmail.com)

## Contributors
Below is a list of contributors to this repository. (Please add your name here!)
* [Matthew Ho](https://github.com/maho3) (IAP)
* [Deaglan Bartlett](https://github.com/DeaglanBartlett) (IAP)

<<<<<<< HEAD

## Acknowledgements
This work was supported by the Simons Collaboration on "Learning the Universe".
=======
## Documentation
The documentation for this project can be found [at this link](https://ltu-ili.readthedocs.io/en/latest/)
>>>>>>> d5212a66
<|MERGE_RESOLUTION|>--- conflicted
+++ resolved
@@ -2,6 +2,8 @@
 
 The [Simons Collaboration on Learning the Universe](https://www.learning-the-universe.org/) Implicit Likelihood Inference (LtU-ILI) pipeline is a framework for applying simulation-based inference methods to constrain posteriors on cosmological parameters using astronomical survey data. The code is currently built to analyze spectroscopic surveys of the universe's Large-Scale Structure (LSS), such as SDSS-BOSS.
 
+## Documentation
+The documentation for this project can be found [at this link](https://ltu-ili.readthedocs.io/en/latest/)
 
 ## Installing 
 Follow the instructions detailed in [INSTALL.md](INSTALL.md).
@@ -17,11 +19,5 @@
 * [Matthew Ho](https://github.com/maho3) (IAP)
 * [Deaglan Bartlett](https://github.com/DeaglanBartlett) (IAP)
 
-<<<<<<< HEAD
-
 ## Acknowledgements
 This work was supported by the Simons Collaboration on "Learning the Universe".
-=======
-## Documentation
-The documentation for this project can be found [at this link](https://ltu-ili.readthedocs.io/en/latest/)
->>>>>>> d5212a66
