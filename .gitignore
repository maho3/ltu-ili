# Byte-compiled / optimized / DLL files
__pycache__/
*.py[cod]
*$py.class

# C extensions
*.so

# Distribution / packaging
.Python
build/
develop-eggs/
dist/
downloads/
eggs/
.eggs/
lib/
lib64/
parts/
sdist/
var/
wheels/
pip-wheel-metadata/
share/python-wheels/
*.egg-info/
.installed.cfg
*.egg
MANIFEST

# PyInstaller
#  Usually these files are written by a python script from a template
#  before PyInstaller builds the exe, so as to inject date/other infos into it.
*.manifest
*.spec

# Installer logs
pip-log.txt
pip-delete-this-directory.txt

# Unit test / coverage reports
htmlcov/
.tox/
.nox/
.coverage
.coverage.*
.cache
nosetests.xml
coverage.xml
*.cover
*.py,cover
.hypothesis/
.pytest_cache/

# Translations
*.mo
*.pot

# Django stuff:
*.log
local_settings.py
db.sqlite3
db.sqlite3-journal

# Flask stuff:
instance/
.webassets-cache

# Scrapy stuff:
.scrapy

# Sphinx documentation
docs/_build/

# PyBuilder
target/

# Jupyter Notebook
.ipynb_checkpoints

# IPython
profile_default/
ipython_config.py

# pyenv
.python-version

# pipenv
#   According to pypa/pipenv#598, it is recommended to include Pipfile.lock in version control.
#   However, in case of collaboration, if having platform-specific dependencies or dependencies
#   having no cross-platform support, pipenv may install dependencies that don't work, or not
#   install all needed dependencies.
#Pipfile.lock

# PEP 582; used by e.g. github.com/David-OConnor/pyflow
__pypackages__/

# Celery stuff
celerybeat-schedule
celerybeat.pid

# SageMath parsed files
*.sage.py

# Environments
.env
.venv
env/
venv/
ENV/
env.bak/
venv.bak/

# Spyder project settings
.spyderproject
.spyproject

# Rope project settings
.ropeproject

# mkdocs documentation
/site

# mypy
.mypy_cache/
.dmypy.json
dmypy.json

# Pyre type checker
.pyre/

# Mac
*.DS_Store

# PyCharm
.idea

# sbi
*sbi-logs

# examples
*toy
*ltu-ili-data
<<<<<<< HEAD
*images
=======
*toy_pydelfi
>>>>>>> ca9a40d3

# swp
*.swp

*.coverage*<|MERGE_RESOLUTION|>--- conflicted
+++ resolved
@@ -140,11 +140,8 @@
 # examples
 *toy
 *ltu-ili-data
-<<<<<<< HEAD
 *images
-=======
 *toy_pydelfi
->>>>>>> ca9a40d3
 
 # swp
 *.swp
