--- conflicted
+++ resolved
@@ -34,32 +34,15 @@
     pydelfi @ git+https://github.com/justinalsing/pydelfi.git ;python_version<'3.7'
 
 [options.extras_require]
-<<<<<<< HEAD
-torch = 
-    torch<=1.12
-    sbi<=0.21
-    lampe
-    tarp>=0.1.1
-    deprecation==2.1.0
-=======
 dev = 
     pytest
     coverage
 docs =
->>>>>>> b1e527eb
     sphinx>=5.0
     sphinx-rtd-theme
     sphinx_mdinclude
-<<<<<<< HEAD
-    dask-ml
-tensorflow = 
-    tensorflow==1.15
-    dask-ml<2.0
-    pydelfi @ git+https://github.com/justinalsing/pydelfi.git
-=======
     myst-parser
     babel
     pyzmq>=17.1
     jinja2>=2.4  
-    urllib3<2.0
->>>>>>> b1e527eb
+    urllib3<2.0