--- conflicted
+++ resolved
@@ -23,12 +23,8 @@
 from torch import nn
 import lampe
 import zuko
-<<<<<<< HEAD
+from tqdm import tqdm
 from typing import List, Any, Optional
-=======
-from tqdm import tqdm
-from typing import List, Any
->>>>>>> 360306ac
 from collections.abc import Iterable
 from torch.distributions import biject_to, Distribution
 from torch.distributions.transforms import (
@@ -103,15 +99,10 @@
         self.nde = nde
         self.prior = prior
         self.embedding_net = embedding_net
-<<<<<<< HEAD
-        self.theta_transform = biject_to(prior.support)
-        #self._device = 'cpu'
-=======
         self.x_transform = x_transform
         self.theta_transform = theta_transform
-        self._device = 'cpu'
+        #self._device = 'cpu'
         self.max_sample_size = 1000
->>>>>>> 360306ac
 
     def forward(
         self,
@@ -145,9 +136,6 @@
         x = x.to(self._device)
 
         # sample
-<<<<<<< HEAD
-        return self.theta_transform(self.flow(x).sample(shape))#.cpu()
-=======
         num_samples = np.prod(shape)
         pbar = tqdm(
             disable=not show_progress_bars,
@@ -160,7 +148,7 @@
         accepted = []
         while num_remaining > 0:
             candidates = self.theta_transform(
-                self.flow(x).sample((batch_size,))).cpu()
+                self.flow(x).sample((batch_size,)))#.cpu()
             are_accepted = self.prior.support.check(candidates)
             samples = candidates[are_accepted]
             accepted.append(samples)
@@ -171,7 +159,6 @@
 
         samples = torch.cat(accepted, dim=0)[:num_samples]
         return samples.reshape(*shape, -1)
->>>>>>> 360306ac
 
     def to(self, device):
         self._device = device
@@ -231,12 +218,9 @@
 def load_nde_lampe(
         model: str,
         embedding_net: nn.Module = nn.Identity(),
-<<<<<<< HEAD
         device: Optional[str] = None,
-=======
         x_normalize: bool = True,
         theta_normalize: bool = True,
->>>>>>> 360306ac
         ** model_args):
     """Load an nde from lampe.
 
@@ -283,10 +267,8 @@
             build=flow_class,
             **model_args
         )
-<<<<<<< HEAD
         if device is not None:
             nde = nde.to(device)
-=======
 
         # determine transformations
         x_transform = identity_transform
@@ -302,7 +284,6 @@
             theta_std = theta_batch.std(dim=0)
             theta_transform = AffineTransform(loc=theta_mean, scale=theta_std)
 
->>>>>>> 360306ac
         return LampeNPE(
             nde=nde,
             embedding_net=embedding_net,
