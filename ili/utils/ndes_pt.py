"""
Module to provide loading functions for ndes in various backends.

All Mixture Density Networks (mdn) have the configuration:
    hidden_features (int): width of hidden layers (each MDN has 3 hidden layers)
    num_components (int): number of Gaussian components in the mixture model

All flow-based models (maf, nsf, made) have the configuration:
    hidden_features (int): width of hidden layers in the coupling layers
    num_transforms (int): number of coupling layers

Linear classifiers (linear) have no arguments.

MLP and ResNet classifiers (mlp, resnet) have the configuration:
    hidden_features (int): width of hidden layers (each has 2 hidden layers)
"""

import logging

import numpy as np
import sbi
import torch
from torch import nn
import lampe
import zuko
import warnings
from tqdm import tqdm
from typing import List, Any, Optional
from copy import deepcopy
from torch.distributions import Distribution
from torch.distributions.transforms import (
    identity_transform, AffineTransform, Transform)


def load_nde_sbi(
        engine: str,
        model: str,
        embedding_net: nn.Module = nn.Identity(),
        **model_args):
    """Load an nde from sbi.

    Args:
        engine (str): engine to use. 
            One of: NPE, NLE, NRE, SNPE, SNLE, or SNRE.
        model (str): model to use. 
            One of: mdn, maf, nsf, made, linear, mlp, resnet.
        embedding_net (nn.Module, optional): embedding network to use.
            Defaults to nn.Identity().
        **model_args: additional arguments to pass to the model.
    """
    # load NRE models (linear, mlp, resnet)
    if 'NRE' in engine:
        if model not in ['linear', 'mlp', 'resnet']:
            raise ValueError(f"Model {model} not implemented for {engine}.")
        return sbi.utils.classifier_nn(
            model=model, embedding_net_x=embedding_net, **model_args)

    if model not in ['mdn', 'maf', 'nsf', 'made']:
        raise ValueError(f"Model {model} not implemented for {engine}.")

    if (model == 'mdn'):
        # check for arguments
        if not (set(model_args.keys()) <= {'hidden_features', 'num_components'}):
            raise ValueError(f"Model {model} arguments mispecified.")
    else:
        # check for arguments
        if not (set(model_args.keys()) <= {'hidden_features', 'num_transforms'}):
            raise ValueError(f"Model {model} arguments mispecified.")

    # Load NPE models (mdn, maf, nsf, made)
    if 'NPE' in engine:
        return sbi.utils.posterior_nn(
            model=model, embedding_net=embedding_net, **model_args)

    # Load NLE models (mdn, maf, nsf, made)
    if 'NLE' in engine:
        if not isinstance(embedding_net, nn.Identity):
            logging.warning(
                "Using an embedding_net with NLE models compresses theta, not "
                "x as might be expected.")
        return sbi.utils.likelihood_nn(
            model=model, embedding_net=embedding_net, **model_args)

    raise ValueError(f"Engine {engine} not implemented.")


class LampeNPE(nn.Module):
    """Simple wrapper to add an embedding network to an NPE model."""

    def __init__(
        self,
        nde: nn.Module,
        prior: Distribution,
        embedding_net: nn.Module = nn.Identity(),
        x_transform: Transform = identity_transform,
        theta_transform: Transform = identity_transform
    ):
        super().__init__()
        self.nde = nde
        self.prior = prior
        self.embedding_net = embedding_net
        self.x_transform = x_transform
        self.theta_transform = theta_transform
        self._device = 'cpu'
        self.max_sample_size = 1000

    def forward(
        self,
        theta: torch.Tensor,
        x: Any
    ) -> torch.Tensor:
        # check inputs
        if isinstance(x, (list, np.ndarray)):
            x = torch.Tensor(x)
        if isinstance(theta, (list, np.ndarray)):
            theta = torch.Tensor(theta)
        if isinstance(self.nde.flow, zuko.flows.spline.NCSF):
            if (theta < -np.pi).any() or (theta > np.pi).any():
                raise ValueError(
                    "Encountered parameters outside of [-pi,pi]. "
                    "This is not supported by the chosen NDE, Neural Circular "
                    "Spline Flow (ncsf)."
                )

        # move them to device
        x = x.to(self._device)
        theta = theta.to(self._device)

        logprob = self.nde(
            self.theta_transform.inv(theta),
            self.embedding_net(self.x_transform.inv(x)))
        log_abs_det_jacobian = self.theta_transform.log_abs_det_jacobian(
            theta, theta  # just for shape
        )  # for Affine/IdentityTransform, this outputs a constant
        if len(log_abs_det_jacobian.shape) > 1:
            # this happens with the identity_transform, but it should be
            # equivalent to a scalar. See: https://github.com/pytorch/pytorch/blob/5c2584a14c2283514703a17cba0a57c8bfb0d977/torch/distributions/transforms.py#L363
            log_abs_det_jacobian = log_abs_det_jacobian.sum(dim=1)
        return logprob - log_abs_det_jacobian

    potential = forward

    def flow(self, x: torch.Tensor):  # -> Distribution
        if hasattr(x, 'float'):
            x = x.float()
        return self.nde.flow(
            self.embedding_net(self.x_transform.inv(x)).float())

    def sample(
        self,
        shape: tuple,
        x: torch.Tensor,
        show_progress_bars: bool = True
    ) -> torch.Tensor:
        """Accept-reject sampling"""
        if isinstance(shape, int):
            shape = (shape,)

        # check inputs
        if isinstance(x, (list, np.ndarray)):
            x = torch.Tensor(x)
        x = x.to(self._device)

        # sample
        num_samples = np.prod(shape)
        if num_samples == 0:
            return torch.empty(shape)
        pbar = tqdm(
            disable=not show_progress_bars,
            total=num_samples,
            desc=f"Drawing {num_samples} posterior samples",
        )

        batch_size = min(self.max_sample_size, num_samples)
        num_remaining = num_samples
        accepted = []
        tries = 0
        while num_remaining > 0:
            candidates = self.theta_transform(
                self.flow(x).sample((batch_size,)))
            are_accepted = self.prior.support.check(candidates)
            samples = candidates[are_accepted]
            accepted.append(samples)

            num_remaining -= len(samples)
            pbar.update(len(samples))
            tries += 1
            if tries > 10*len(samples)/batch_size:  # 10x the expected number of tries
                warnings.warn(
                    "Direct sampling took too long. The posterior is poorly "
                    "constrained within the prior support. Consider using "
                    "emcee sampling or using a larger prior support. Returning"
                    " prior samples.")
                return self.prior.sample(shape)
        pbar.close()

        samples = torch.cat(accepted, dim=0)[:num_samples]
        return samples.reshape(*shape, -1)

    def to(self, device):
        self._device = device
        return super().to(device)


class LampeEnsemble(nn.Module):
    """Simple module to wrap an ensemble of NPE models."""

    def __init__(
        self,
        posteriors: List[LampeNPE],
        weights: torch.Tensor
    ):
        super().__init__()
        self.posteriors = nn.ModuleList(posteriors)
        self.weights = weights
        assert len(self.posteriors) == len(self.weights)
        self.prior = self.posteriors[0].prior
        self._device = posteriors[0]._device
        self.num_components = len(self.posteriors)

    def forward(self, theta: torch.Tensor, x: torch.Tensor) -> torch.Tensor:
        return torch.stack([
            weight * npe(theta, x)
            for weight, npe in zip(self.weights, self.posteriors)
        ], dim=-1)

    potential = forward

    def sample(
        self,
        shape: tuple,
        x: Any,
        show_progress_bars: bool = True
    ):
        if isinstance(shape, int):
            shape = (shape,)

        # determine number of samples per model
        num_samples = np.prod(shape)
        per_model = torch.round(
            num_samples * self.weights/self.weights.sum())
        if show_progress_bars:
            logging.info(
                f"Sampling models with {per_model.int().tolist()} "
                "samples each.")

        # sample
        samples = torch.cat([
            nde.sample((int(N),), x, show_progress_bars=show_progress_bars)
            for nde, N in zip(self.posteriors, per_model)
        ], dim=0)
        samples = samples[:num_samples]
        return samples.reshape(*shape, -1)

    def log_prob(self, theta: torch.Tensor, x: torch.Tensor) -> torch.Tensor:
        return self.forward(theta, x).sum(dim=-1).detach()

    def to(self, device):
        self._device = device
        return super().to(device)


def load_nde_lampe(
    model: str,
    embedding_net: nn.Module = nn.Identity(),
    device: Optional[str] = 'cpu',
    x_normalize: bool = True,
    theta_normalize: bool = True,
    engine: str = 'NPE',
    **model_args
):
    """Load an nde from lampe.
    Models include:
        - mdn: Mixture Density Network (https://publications.aston.ac.uk/id/eprint/373/1/NCRG_94_004.pdf)
        - maf: Masked Autoregressive Flow (https://arxiv.org/abs/1705.07057)
        - nsf: Neural Spline Flow (https://arxiv.org/abs/1906.04032)
        - ncsf: Neural Circular Spline Flow (https://arxiv.org/abs/2002.02428)
        - cnf: Continuous Normalizing Flow (https://arxiv.org/abs/1810.01367)
        - nice: Non-linear Independent Components Estimation (https://arxiv.org/abs/1410.8516)
        - gf: Gaussianization Flow (https://arxiv.org/abs/2003.01941)
        - sospf: Sum-of-Squares Polynomial Flow (https://arxiv.org/abs/1905.02325)
        - naf: Neural Autoregressive Flow (https://arxiv.org/abs/1804.00779)
        - unaf: Unconstrained Neural Autoregressive Flow (https://arxiv.org/abs/1908.05164)

    For more info, see zuko at https://zuko.readthedocs.io/en/stable/index.html

    Args:
        model (str): model to use.
            One of: mdn, maf, nsf, ncsf, cnf, nice, sospf, gf, naf.
        embedding_net (nn.Module, optional): embedding network to use.
            Defaults to nn.Identity().
        device (str, optional): device to use. Defaults to 'cpu'.
        x_normalize (bool, optional): whether to z-normalize x.
            Defaults to True.
        theta_normalize (bool, optional): whether to z-normalize theta.
            Defaults to True.
        engine (str, optional): dummy argument to match sbi interface.
            Must be set to 'NPE' or will be overwritten.
        **model_args: additional arguments to pass to the model.
    """
<<<<<<< HEAD
    if 'NPE' not in engine:
        logging.warning(f'Engine {engine} not supported in lampe backend. '
                        'Continuing as if to engine=NPE.')

=======
    model = model.lower()
>>>>>>> 93354958
    if model == 'mdn':  # for mixture density networks
        if not (set(model_args.keys()) <= {'hidden_features', 'num_components'}):
            raise ValueError(f"Model {model} arguments mispecified.")
        model_defaults = dict(hidden_features=16, num_components=3)
        model_args = {**model_defaults, **model_args}
        model_args['hidden_features'] = [model_args['hidden_features']] * 3
        model_args['components'] = model_args.pop('num_components', 2)
        flow_class = zuko.flows.mixture.GMM
<<<<<<< HEAD
    else:
        model_defaults = dict(hidden_features=16, num_transforms=2)
        model_args = {**model_defaults, **model_args}
        if model == 'cnf':  # for continuous flow models
            # number of time embeddings
            model_args['hidden_features'] = [
                model_args['hidden_features']] * 2
            model_args['freqs'] = model_args.pop('num_transforms', 2)
            flow_class = zuko.flows.continuous.CNF
        else:  # for all discrete flow models
            if not (set(model_args.keys()) <= {'hidden_features', 'num_transforms'}):
                raise ValueError(f"Model {model} arguments mispecified.")
            model_args['hidden_features'] = [
                model_args['hidden_features']] * 2
            model_args['transforms'] = model_args.pop('num_transforms', 2)

            if model == 'maf':
                flow_class = zuko.flows.autoregressive.MAF
            elif model == 'nsf':
                flow_class = zuko.flows.spline.NSF
            elif model == 'nice':
                flow_class = zuko.flows.coupling.NICE
            elif model == 'gf':
                flow_class = zuko.flows.gaussianization.GF
            elif model == 'sospf':
                flow_class = zuko.flows.polynomial.SOSPF
            elif model == 'naf':
                flow_class = zuko.flows.neural.NAF
            elif model == 'unaf':
                flow_class = zuko.flows.neural.UNAF
=======
    elif model == 'cnf':  # for continuous flow models
        # number of time embeddings
        model_args['hidden_features'] = [
            model_args['hidden_features']] * 2
        model_args['freqs'] = model_args.pop('num_transforms', 2)
        flow_class = zuko.flows.continuous.CNF
    else:  # for all discrete flow models
        if not (set(model_args.keys()) <= {'hidden_features', 'num_transforms'}):
            raise ValueError(f"Model {model} arguments mispecified.")
        model_args['hidden_features'] = [
            model_args['hidden_features']] * 2
        model_args['transforms'] = model_args.pop('num_transforms', 2)

        if model == 'maf':
            flow_class = zuko.flows.autoregressive.MAF
        elif model == 'nsf':
            flow_class = zuko.flows.spline.NSF
        elif model == 'ncsf':
            logging.warning(
                "You've selected a Neural Circular Spline Flow, for "
                "which parameters are expected to be restricted to [-pi,pi]."
            )
            flow_class = zuko.flows.spline.NCSF
        elif model == 'nice':
            flow_class = zuko.flows.coupling.NICE
        elif model == 'gf':
            flow_class = zuko.flows.gaussianization.GF
        elif model == 'sospf':
            flow_class = zuko.flows.polynomial.SOSPF
        elif model == 'naf':
            flow_class = zuko.flows.neural.NAF
        elif model == 'unaf':
            flow_class = zuko.flows.neural.UNAF
        else:
            raise ValueError(f"Model {model} not implemented.")
>>>>>>> 93354958

    embedding_net = deepcopy(embedding_net)

    net_constructor = _Lampe_Net_Constructor(
        flow_class, embedding_net, model_args,
        device, x_normalize, theta_normalize)

    return net_constructor


class _Lampe_Net_Constructor():
    """
    Simple, functional wrapper to add an embedding network
    to a Lampe NPE model.
    Attributes:
        flow_class (class): The class of the flow model to be used.
        embedding_net (torch.nn.Module): The embedding network to process input data.
        model_args (dict): Arguments to be passed to the flow model.
        device (torch.device): The device to run the model on (e.g., 'cpu' or 'cuda').
        x_normalize (bool): Whether to normalize the input data.
        theta_normalize (bool): Whether to normalize the parameter data.
    Methods:
        __call__(x_batch, theta_batch, prior):
            Constructs and returns a LampeNPE model with the given data and prior.
            Args:
                x_batch (torch.Tensor): Batch of input data.
                theta_batch (torch.Tensor): Batch of parameter data.
                prior (torch.distributions.Distribution): Prior distribution for the parameters.
            Returns:
                LampeNPE: An instance of the LampeNPE model.
    """

    def __init__(self, flow_class, embedding_net, model_args,
                 device, x_normalize, theta_normalize):
        self.flow_class = flow_class
        self.embedding_net = embedding_net
        self.model_args = model_args
        self.device = device
        self.x_normalize = x_normalize
        self.theta_normalize = theta_normalize

    def to(self, device):
        self.device = device
        return self

    def __print__(self):
        return (
            f"This is a constructor for a Lampe NPE model with the following attributes:\n"
            f"Flow Class: {self.flow_class}\n"
            f"Embedding Network: {self.embedding_net}\n"
            f"Model Arguments: {self.model_args}\n"
            f"Device: {self.device}\n"
        )

    def __call__(self, x_batch, theta_batch, prior):

        # pass data through embedding network
        z_batch = self.embedding_net(x_batch.cpu())
        self.embedding_net = self.embedding_net.to(self.device)
        z_shape = z_batch.shape[1:]
        theta_shape = theta_batch.shape[1:]

        if (len(z_shape) > 1):
            raise ValueError("Embedding network must return a vector.")
        if (len(theta_shape) > 1):
            raise ValueError("Parameters theta must be a vector.")

        # instantiate a neural density estimator
        nde = lampe.inference.NPE(
            theta_dim=theta_shape[0],
            x_dim=z_shape[0],
            build=self.flow_class,
            **self.model_args
        ).to(self.device)

        # determine transformations
        x_transform = identity_transform
        theta_transform = identity_transform

        if self.x_normalize:
            x_mean = x_batch.mean(dim=0).to(self.device)
            x_std = x_batch.std(dim=0).to(self.device)

            # avoid division by zero
            x_std = torch.clamp(x_std, min=1e-16)

            # z-normalize x
            x_transform = AffineTransform(
                loc=x_mean, scale=x_std, event_dim=1)

        if self.theta_normalize:
            theta_mean = theta_batch.mean(dim=0).to(self.device)
            theta_std = theta_batch.std(dim=0).to(self.device)

            # avoid division by zero
            theta_std = torch.clamp(theta_std, min=1e-16)

            # z-normalize theta
            theta_transform = AffineTransform(
                loc=theta_mean, scale=theta_std, event_dim=1)
        npe = LampeNPE(
            nde=nde,
            embedding_net=self.embedding_net,
            prior=prior,
            x_transform=x_transform,
            theta_transform=theta_transform
        ).to(self.device)
        return npe<|MERGE_RESOLUTION|>--- conflicted
+++ resolved
@@ -298,14 +298,11 @@
             Must be set to 'NPE' or will be overwritten.
         **model_args: additional arguments to pass to the model.
     """
-<<<<<<< HEAD
     if 'NPE' not in engine:
         logging.warning(f'Engine {engine} not supported in lampe backend. '
                         'Continuing as if to engine=NPE.')
 
-=======
     model = model.lower()
->>>>>>> 93354958
     if model == 'mdn':  # for mixture density networks
         if not (set(model_args.keys()) <= {'hidden_features', 'num_components'}):
             raise ValueError(f"Model {model} arguments mispecified.")
@@ -314,7 +311,6 @@
         model_args['hidden_features'] = [model_args['hidden_features']] * 3
         model_args['components'] = model_args.pop('num_components', 2)
         flow_class = zuko.flows.mixture.GMM
-<<<<<<< HEAD
     else:
         model_defaults = dict(hidden_features=16, num_transforms=2)
         model_args = {**model_defaults, **model_args}
@@ -335,6 +331,12 @@
                 flow_class = zuko.flows.autoregressive.MAF
             elif model == 'nsf':
                 flow_class = zuko.flows.spline.NSF
+            elif model == 'ncsf':
+                logging.warning(
+                    "You've selected a Neural Circular Spline Flow, for "
+                    "which parameters are expected to be restricted to [-pi,pi]."
+                )
+                flow_class = zuko.flows.spline.NCSF
             elif model == 'nice':
                 flow_class = zuko.flows.coupling.NICE
             elif model == 'gf':
@@ -345,43 +347,8 @@
                 flow_class = zuko.flows.neural.NAF
             elif model == 'unaf':
                 flow_class = zuko.flows.neural.UNAF
-=======
-    elif model == 'cnf':  # for continuous flow models
-        # number of time embeddings
-        model_args['hidden_features'] = [
-            model_args['hidden_features']] * 2
-        model_args['freqs'] = model_args.pop('num_transforms', 2)
-        flow_class = zuko.flows.continuous.CNF
-    else:  # for all discrete flow models
-        if not (set(model_args.keys()) <= {'hidden_features', 'num_transforms'}):
-            raise ValueError(f"Model {model} arguments mispecified.")
-        model_args['hidden_features'] = [
-            model_args['hidden_features']] * 2
-        model_args['transforms'] = model_args.pop('num_transforms', 2)
-
-        if model == 'maf':
-            flow_class = zuko.flows.autoregressive.MAF
-        elif model == 'nsf':
-            flow_class = zuko.flows.spline.NSF
-        elif model == 'ncsf':
-            logging.warning(
-                "You've selected a Neural Circular Spline Flow, for "
-                "which parameters are expected to be restricted to [-pi,pi]."
-            )
-            flow_class = zuko.flows.spline.NCSF
-        elif model == 'nice':
-            flow_class = zuko.flows.coupling.NICE
-        elif model == 'gf':
-            flow_class = zuko.flows.gaussianization.GF
-        elif model == 'sospf':
-            flow_class = zuko.flows.polynomial.SOSPF
-        elif model == 'naf':
-            flow_class = zuko.flows.neural.NAF
-        elif model == 'unaf':
-            flow_class = zuko.flows.neural.UNAF
-        else:
-            raise ValueError(f"Model {model} not implemented.")
->>>>>>> 93354958
+            else:
+                raise ValueError(f"Model {model} not implemented.")
 
     embedding_net = deepcopy(embedding_net)
 
