--- conflicted
+++ resolved
@@ -8,12 +8,9 @@
 import numpy as np
 import emcee
 from abc import ABC
-<<<<<<< HEAD
 from collections.abc import Sequence
 from typing import Any
-=======
 from math import ceil
->>>>>>> c2b7f3f2
 
 try:
     import torch
