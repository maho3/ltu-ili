--- conflicted
+++ resolved
@@ -9,11 +9,7 @@
 from math import ceil
 from typing import Dict, List, Callable, Optional, Union
 from pydelfi.delfi import Delfi
-<<<<<<< HEAD
-from ili.utils import load_class, load_from_config, load_nde_pydelfi
-=======
 from ili.utils import load_nde_pydelfi
->>>>>>> 17532c49
 
 
 class DelfiWrapper(Delfi):
