--- conflicted
+++ resolved
@@ -245,8 +245,8 @@
 
         # ensemble all trained models, weighted by validation loss
         weights = torch.tensor(
-<<<<<<< HEAD
-            [float(x["best_validation_log_prob"][0]) for x in summaries])
+            [float(x["best_validation_log_prob"][0]) for x in summaries]
+        ).to(self.device)
         posterior = NeuralPosteriorEnsemble(
             posteriors=posteriors, weights=weights)
         # save if output path is specified
@@ -256,16 +256,6 @@
             with open(self.output_path / "summary.json", "w") as handle:
                 json.dump(summaries, handle)
 
-=======
-            [float(vl) for vl in val_logprob]
-        ).to(self.device)
-        posterior = NeuralPosteriorEnsemble(
-            posteriors=posteriors,
-            weights=weights,
-        )
-        with open(self.output_path / "posterior.pkl", "wb") as handle:
-            pickle.dump(posterior, handle)
->>>>>>> 0d7bb2c7
         logging.info(
             f"It took {time.time() - t0} seconds to train all models.")
         return posterior, summaries
