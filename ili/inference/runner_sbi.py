--- conflicted
+++ resolved
@@ -74,13 +74,6 @@
         if self.output_path is not None:
             self.output_path = Path(self.output_path)
             self.output_path.mkdir(parents=True, exist_ok=True)
-<<<<<<< HEAD
-
-        # move things to torch device
-        if self.embedding_net:
-            self.embedding_net = self.embedding_net.to(self.device)
-=======
->>>>>>> 441e07fd
 
     @classmethod
     def from_config(cls, config_path: Path) -> "SBIRunner":
@@ -248,12 +241,8 @@
 
         # ensemble all trained models, weighted by validation loss
         weights = torch.tensor(
-<<<<<<< HEAD
-            [float(x["best_validation_log_prob"][0]) for x in summaries])
-=======
             [float(x["best_validation_log_prob"][0]) for x in summaries]
         ).to(self.device)
->>>>>>> 441e07fd
         posterior = NeuralPosteriorEnsemble(
             posteriors=posteriors, weights=weights)
         # save if output path is specified
