--- conflicted
+++ resolved
@@ -165,12 +165,6 @@
             device=self.device,
         )
         model = model.append_simulations(theta, x, proposal=self.proposal)
-<<<<<<< HEAD
-        if self.embedding_net and not isinstance(self.embedding_net, nn.Identity):
-            self.embedding_net.initalize_model(n_input=x.shape[-1])
-        _ = model.train(**self.train_args)
-=======
->>>>>>> 71e8173b
         return model
 
     def _setup_SNLE(self, net, theta, x):
@@ -181,12 +175,6 @@
             device=self.device,
         )
         model = model.append_simulations(theta, x)
-<<<<<<< HEAD
-        if self.embedding_net and not isinstance(self.embedding_net, nn.Identity):
-            self.embedding_net.initalize_model(n_input=x.shape[-1])
-        _ = model.train(**self.train_args)
-=======
->>>>>>> 71e8173b
         return model
 
     def _setup_SNRE(self, net, theta, x):
@@ -197,12 +185,6 @@
             device=self.device,
         )
         model = model.append_simulations(theta, x)
-<<<<<<< HEAD
-        if self.embedding_net and not isinstance(self.embedding_net, nn.Identity):
-            self.embedding_net.initalize_model(n_input=x.shape[-1])
-        _ = model.train(**self.train_args)
-=======
->>>>>>> 71e8173b
         return model
 
     def __call__(self, loader, seed=None):
@@ -216,19 +198,14 @@
         t0 = time.time()
         x = torch.Tensor(loader.get_all_data())
         theta = torch.Tensor(loader.get_all_parameters())
-<<<<<<< HEAD
-        posteriors, summaries = [], []
-        for n, posterior in enumerate(self.nets):
-=======
 
         # instantiate embedding_net architecture, if necessary
         if self.embedding_net and hasattr(self.embedding_net, 'initalize_model'):
             self.embedding_net.initalize_model(n_input=x.shape[-1])
 
         # setup and train each architecture
-        posteriors, val_logprob = [], []
+        posteriors, summaries = [], []
         for n, net in enumerate(self.nets):
->>>>>>> 71e8173b
             logging.info(
                 f"Training model {n+1} out of {len(self.nets)}"
                 " ensemble models"
