"""
Module to train posterior inference models using the sbi package
"""

import json
import yaml
import time
import logging
import pickle
import torch
import torch.nn as nn
import sbi
from pathlib import Path
from typing import Dict, List, Callable, Optional
from torch.distributions import Independent
from sbi.inference import NeuralInference
from sbi.utils.posterior_ensemble import NeuralPosteriorEnsemble
from ili.dataloaders import _BaseLoader
from ili.utils import load_class, load_from_config

logging.basicConfig(level=logging.INFO)

default_config = (
    Path(__file__).parent.parent / "examples/configs/sample_sbi.yaml"
)


class SBIRunner:
    """Class to train posterior inference models using the sbi package

    Args:
        prior (Independent): prior on the parameters
        inference_class (NeuralInference): sbi inference class used to
            train neural posteriors
        nets (List[Callable]): list of neural nets for amortized posteriors,
            likelihood models, or ratio classifiers
        embedding_net (nn.Module): neural network to compress high
            dimensional data into lower dimensionality
        train_args (Dict): dictionary of hyperparameters for training
        output_path (Path): path where to store outputs
        proposal (Independent): proposal distribution from which existing
            simulations were run, for single round inference only. By default,
            sbi will set proposal = prior unless a proposal is specified.
            While it is possible to choose a prior on parameters different
            than the proposal for SNPE, we advise to leave proposal to None
            unless for test purposes.
        name (str): name of the model (for saving purposes)
        signatures (List[str]): list of signatures for each neural net
    """

    def __init__(
        self,
        prior: Independent,
        inference_class: NeuralInference,
        nets: List[Callable],
        train_args: Dict = {},
        output_path: Path = None,
        device: str = 'cpu',
        embedding_net: nn.Module = None,
        proposal: Independent = None,
        name: Optional[str] = "",
        signatures: Optional[List[str]] = None,
    ):
        self.prior = prior
        self.proposal = proposal
        self.inference_class = inference_class
        self.class_name = inference_class.__name__
        self.nets = nets
        self.device = device
        self.embedding_net = embedding_net
        self.train_args = train_args
        if "num_round" in train_args:
            self.num_rounds = train_args["num_round"]
            self.train_args.pop("num_round")
        else:
            self.num_rounds = 1
        self.output_path = output_path
        if self.output_path is not None:
            self.output_path = Path(self.output_path)
            self.output_path.mkdir(parents=True, exist_ok=True)
        self.signatures = signatures
        self.name = name
        if self.signatures is None:
            self.signatures = [""]*len(self.nets)

    @classmethod
    def from_config(cls, config_path: Path) -> "SBIRunner":
        """Create an sbi runner from a yaml config file

        Args:
            config_path (Path, optional): path to config file
        Returns:
            SBIRunner: the sbi runner specified by the config file
        """
        with open(config_path, "r") as fd:
            config = yaml.safe_load(fd)

        # load prior distribution
<<<<<<< HEAD
        config["prior"]["args"]["device"] = config["device"]
=======
        config['prior']['args']['device'] = config['device']
>>>>>>> 3a285b0a
        prior = load_from_config(config["prior"])

        # load proposal distributions
        proposal = None
        if "proposal" in config:
<<<<<<< HEAD
            config["proposal"]["args"]["device"] = config["device"]
=======
            config['proposal']['args']['device'] = config['device']
>>>>>>> 3a285b0a
            proposal = load_from_config(config["proposal"])

        # load embedding net
        if "embedding_net" in config:
            embedding_net = load_from_config(
                config=config["embedding_net"],
            )
        else:
            embedding_net = nn.Identity()

        # load inference class and neural nets
        inference_class = load_class(
            module_name=config["model"]["module"],
            class_name=config["model"]["class"],
        )
        nets = cls.load_nets(
            embedding_net=embedding_net,
            class_name=config["model"]["class"],
            posteriors_config=config["model"]["nets"],
        )

        # load logistics
        train_args = config["train_args"]
        output_path = Path(config["output_path"])
        if "name" in config["model"]:
            name = config["model"]["name"]+"_"
        else:
            name = ""
        signatures = []
        for type_nn in config["model"]["nets"]:
            if "signature" in type_nn:
                signatures.append(type_nn["signature"] + "_")
            else:
                signatures.append("")
        return cls(
            prior=prior,
            proposal=proposal,
            inference_class=inference_class,
            nets=nets,
            device=config["device"],
            embedding_net=embedding_net,
            train_args=train_args,
            output_path=output_path,
            signatures=signatures,
            name=name,
        )

    @classmethod
    def load_nets(
        cls,
        class_name: str,
        posteriors_config: List[Dict],
        embedding_net: nn.Module = nn.Identity(),
    ) -> List[Callable]:
        """Load the inference model

        Args:
            embedding_net (nn.Module): neural network to compress data
            class_name (str): name of the inference class
            posterior_config(List[Dict]): list with configurations for each
                neural posterior model in the ensemble

        Returns:
            List[Callable]: list of pytorch neural network models with forward
                methods
        """
        # determine the correct model type
        def _build_model(embedding_net, model_args):
            if "SNPE" in class_name:
                return sbi.utils.posterior_nn(
                    embedding_net=embedding_net, **model_args)
            elif "SNLE" in class_name or "MNLE" in class_name:
                return sbi.utils.likelihood_nn(
                    embedding_net=embedding_net, **model_args)
            elif "SNRE" in class_name or "BNRE" in class_name:
                return sbi.utils.classifier_nn(
                    embedding_net_x=embedding_net, **model_args)
            else:
                raise ValueError(
                    f"Model class {class_name} not supported. "
                    "Please choose one of SNPE, SNLE, or SNRE."
                )
        return [_build_model(embedding_net, model_args)
                for model_args in posteriors_config]

    def _setup_SNPE(self, net: nn.Module, theta: torch.Tensor, x: torch.Tensor):
        """Instantiate and train an amoritized posterior SNPE model."""
        model = self.inference_class(
            prior=self.prior,
            density_estimator=net,
            device=self.device,
        )
        model = model.append_simulations(theta, x, proposal=self.proposal)
        return model

    def _setup_SNLE(self, net: nn.Module, theta: torch.Tensor, x: torch.Tensor):
        """Instantiate and train a likelihood estimation SNLE model."""
        model = self.inference_class(
            prior=self.prior,
            density_estimator=net,
            device=self.device,
        )
        model = model.append_simulations(theta, x)
        return model

    def _setup_SNRE(self, net: nn.Module, theta: torch.Tensor, x: torch.Tensor):
        """Instantiate and train a ratio estimation SNRE model."""
        model = self.inference_class(
            prior=self.prior,
            classifier=net,
            device=self.device,
        )
        model = model.append_simulations(theta, x)
        return model

    def __call__(self, loader: _BaseLoader, seed: int = None):
        """Train your posterior and save it to file

        Args:
            loader (_BaseLoader): dataloader with stored data-parameter pairs
            seed (int): torch seed for reproducibility
        """
        t0 = time.time()
        x = torch.Tensor(loader.get_all_data()).to(self.device)
        theta = torch.Tensor(loader.get_all_parameters()).to(self.device)

        logging.info(f"MODEL INFERENCE CLASS: {self.class_name}")

        # instantiate embedding_net architecture, if necessary
        if self.embedding_net and hasattr(self.embedding_net, 'initalize_model'):
            self.embedding_net.initalize_model(n_input=x.shape[-1])

        # setup and train each architecture
        posteriors, summaries = [], []
        for n, net in enumerate(self.nets):
            logging.info(
                f"Training model {n+1} out of {len(self.nets)}"
                " ensemble models"
            )
            # set seed for reproducibility
            if seed is not None:
                torch.manual_seed(seed)
            # setup training class
            if "SNPE" in self.class_name:
                model = self._setup_SNPE(net, theta, x)
            elif "SNLE" in self.class_name or "MNLE" in self.class_name:
                model = self._setup_SNLE(net, theta, x)
            elif "SNRE" in self.class_name or "BNRE" in self.class_name:
                model = self._setup_SNRE(net, theta, x)

            # train
            _ = model.train(**self.train_args)

            # save model
            posteriors.append(model.build_posterior())
            summaries.append(model.summary)

        # ensemble all trained models, weighted by validation loss
        val_logprob = torch.tensor(
            [float(x["best_validation_log_prob"][0]) for x in summaries]
        ).to(self.device)
        # Subtract maximum loss to improve numerical stability of exp
        # (cancels in next line)
        weights = torch.exp(val_logprob - val_logprob.max())
        weights /= weights.sum()

        posterior_ensemble = NeuralPosteriorEnsemble(
            posteriors=posteriors,
            weights=weights)  # raises warning due to bug in sbi
        posterior_ensemble.name = self.name
        posterior_ensemble.signatures = self.signatures

        # save if output path is specified
        if self.output_path is not None:
            str_p = self.name + "posterior.pkl"
            str_s = self.name + "summary.json"
            with open(self.output_path / str_p, "wb") as handle:
                pickle.dump(posterior_ensemble, handle)
            with open(self.output_path / str_s, "w") as handle:
                json.dump(summaries, handle)

        logging.info(
            f"It took {time.time() - t0} seconds to train all models.")
        return posterior_ensemble, summaries


class SBIRunnerSequential(SBIRunner):
    """
    Class to train posterior inference models using the sbi package with
    multiple rounds
    """

    def __call__(self, loader: _BaseLoader):
        """Train your posterior and save it to file

        Args:
            loader (_BaseLoader): data loader with ability to simulate
                data-parameter pairs
        """
        t0 = time.time()
        x_obs = loader.get_obs_data()

        all_model = []
        for n, posterior in enumerate(self.nets):
            all_model.append(self.inference_class(
                prior=self.prior,
                density_estimator=posterior,
                device=self.device,
            ))
        proposal = self.prior

        # loader has x and theta attributes, both default values are None
        # Even in multiround inference, we can take advantage of prerun
        # simulation-parameter pairs
        x = loader.get_all_data()
        theta = loader.get_all_parameters()
        if x is not None and theta is not None:
            theta = torch.Tensor(theta).to(self.device)
            x = torch.Tensor(x).to(self.device)
            prerun_sims = True
            logging.info(
                "The first round of inference will use existing sims from the "
                "loader. Make sure that the simulations were run from the "
                "given prior for consistency.")
        else:
            prerun_sims = False
            logging.info(
                "The first round of inference will simulate from the given prior."
            )

        # Start multiround inference
        for rnd in range(self.num_rounds):
            t1 = time.time()
            logging.info(
                f"Running round {rnd+1} of {self.num_rounds}"
            )

            if rnd == 0 and prerun_sims:
                pass  # in that case theta and x were set before the loop on rnd
            else:
                theta, x = loader.simulate(proposal)
                theta, x = torch.Tensor(theta).to(
                    self.device), torch.Tensor(x).to(self.device)

            posteriors, val_logprob = [], []
            for i in range(len(self.nets)):
                logging.info(
                    f"Training model {n+1} out of "
                    f"{len(self.nets)} ensemble models"
                )
                if not isinstance(self.embedding_net, nn.Identity):
                    self.embedding_net.initalize_model(n_input=x.shape[-1])
                density_estimator = \
                    all_model[i].append_simulations(theta, x, proposal).train(
                        **self.train_args,
                    )
                posteriors.append(
                    all_model[i].build_posterior(density_estimator))
                val_logprob.append(
                    all_model[i].summary["best_validation_log_prob"][-1])

            val_logprob = torch.tensor([float(vl) for vl in val_logprob])
            # Subtract maximum loss to improve numerical stability of exp
            # (cancels in next line)
            val_logprob = torch.exp(val_logprob - val_logprob.max())
            val_logprob /= val_logprob.sum()

            posterior_ensemble = NeuralPosteriorEnsemble(
                posteriors=posteriors,
                weights=val_logprob)  # raises warning due to bug in sbi
            posterior_ensemble.signatures = self.signatures

            logging.info(f"Network signatures: {self.signatures}")

            str_p = self.name + f"posterior_{rnd}.pkl"
            with open(self.output_path / str_p, "wb") as f:
                pickle.dump(posterior_ensemble, f)
            proposal = posterior_ensemble.set_default_x(x_obs)
            logging.info(
                f"It took {time.time()-t1} seconds to complete round {rnd+1}.")

        str_p = self.name + "posterior.pkl"
        with open(self.output_path / str_p, "wb") as f:
            pickle.dump(posterior_ensemble, f)
        logging.info(
            f"It took {time.time() - t0} seconds to train all models.")<|MERGE_RESOLUTION|>--- conflicted
+++ resolved
@@ -96,21 +96,13 @@
             config = yaml.safe_load(fd)
 
         # load prior distribution
-<<<<<<< HEAD
-        config["prior"]["args"]["device"] = config["device"]
-=======
         config['prior']['args']['device'] = config['device']
->>>>>>> 3a285b0a
         prior = load_from_config(config["prior"])
 
         # load proposal distributions
         proposal = None
         if "proposal" in config:
-<<<<<<< HEAD
-            config["proposal"]["args"]["device"] = config["device"]
-=======
             config['proposal']['args']['device'] = config['device']
->>>>>>> 3a285b0a
             proposal = load_from_config(config["proposal"])
 
         # load embedding net
