"""
Module to train posterior inference models using the sbi package
"""

import json
import yaml
import time
import logging
import pickle
import torch
import torch.nn as nn
from torch import Tensor
from pathlib import Path
from typing import Dict, List, Callable, Optional, Union
from torch.distributions import Distribution
from sbi.inference import NeuralInference
#from sbi.utils.posterior_ensemble import NeuralPosteriorEnsemble #"NeuralPosteriorEnsemble was renamed EnsemblePosterior and moved to sbi.inference.posteriors.ensemble_posterior. sbi.utils.posterior_ensemble
from sbi.inference.posteriors import EnsemblePosterior
from .base import _BaseRunner
from ili.dataloaders import _BaseLoader
from ili.utils import load_class, load_from_config, load_nde_sbi, update

logging.basicConfig(level=logging.INFO)

class SBIRunner(_BaseRunner):
    """Class to train posterior inference models using the sbi package.
    Follows methodology of:
        * engine='NPE': https://arxiv.org/abs/1905.07488
        * engine='NLE': https://arxiv.org/abs/1805.07226
        * engine='NRE': https://arxiv.org/pdf/2002.03712

    Args:
        prior (Distribution): prior on the parameters
        engine (str): type of inference engine to use (NPE, NLE, NRE, or
            any sbi inference engine; see _setup_engine)
        nets (List[Callable]): list of neural nets for amortized posteriors,
            likelihood models, or ratio classifiers
        train_args (Dict): dictionary of hyperparameters for training
        out_dir (str, Path): directory where to store outputs
        proposal (Distribution): proposal distribution from which existing
            simulations were run, for single round inference only. By default,
            sbi will set proposal = prior unless a proposal is specified.
        name (str): name of the model (for saving purposes)
        signatures (List[str]): list of signatures for each neural net
    """

    def __init__(
        self,
        prior: Distribution,
        engine: str,
        nets: List[Callable],
        train_args: Dict = {},
        out_dir: Union[str, Path] = None,
        device: str = 'cpu',
<<<<<<< HEAD
        #embedding_net: nn.Module = None,
=======
>>>>>>> 93354958
        proposal: Distribution = None,
        name: Optional[str] = "",
        signatures: Optional[List[str]] = None,
    ):
        super().__init__(
            prior=prior,
            train_args=train_args,
            out_dir=out_dir,
            device=device,
            name=name,
        )
        if proposal is None:
            self.proposal = prior
        else:
            self.proposal = proposal
        self.engine = engine
        self.nets = nets
<<<<<<< HEAD
        #self.embedding_net = embedding_net
=======
>>>>>>> 93354958
        self.num_rounds = self.train_args.pop("num_round", 1)

        train_default = dict(
            training_batch_size=50,
            learning_rate=5e-4,
            validation_fraction=0.1,
            stop_after_epochs=20,
            clip_max_norm=5,
        )
        train_default.update(self.train_args)
        self.train_args = train_default

        self.signatures = signatures
        if self.signatures is None:
            self.signatures = [""]*len(self.nets)

    @classmethod
    def from_config(cls, config_path: Path, **kwargs) -> "SBIRunner":
        """Create an sbi runner from a yaml config file

        Args:
            config_path (Path, optional): path to config file
            **kwargs: optional keyword arguments to overload config file
        Returns:
            SBIRunner: the sbi runner specified by the config file
        """
        with open(config_path, "r") as fd:
            config = yaml.safe_load(fd)

        # optionally overload config with kwargs
        update(config, **kwargs)

        # load prior distribution
        config['prior']['args']['device'] = config['device']
        prior = load_from_config(config["prior"])

        # load proposal distributions
        proposal = None
        if "proposal" in config:
            config['proposal']['args']['device'] = config['device']
            proposal = load_from_config(config["proposal"])

        # load embedding net
        if "embedding_net" in config:
            embedding_net = load_from_config(
                config=config["embedding_net"],
            )
        else:
            embedding_net = nn.Identity()

        # load logistics
        train_args = config["train_args"]
        out_dir = Path(config["out_dir"])
        if "name" in config["model"]:
            name = config["model"]["name"]+"_"
        else:
            name = ""
        signatures = []
        for type_nn in config["model"]["nets"]:
            signatures.append(type_nn.pop("signature", ""))

        # load inference class and neural nets
        engine = config["model"]["engine"]
        nets = [load_nde_sbi(config['model']['engine'],
                             embedding_net=embedding_net,
                             **model_args)
                for model_args in config['model']['nets']]

        # # initialize
        # return cls(
        #     prior=prior,
        #     proposal=proposal,
        #     engine=engine,
        #     nets=nets,
        #     device=config["device"],
        #     embedding_net=embedding_net,
        #     train_args=train_args,
        #     out_dir=out_dir,
        #     signatures=signatures,
        #     name=name,
        # )

        # initialize
        return cls(
            prior=prior,
            proposal=proposal,
            engine=engine,
            nets=nets,
            device=config["device"],
            train_args=train_args,
            out_dir=out_dir,
            signatures=signatures,
            name=name,
        )

    def _setup_engine(self, net: nn.Module):
        """Instantiate an sbi inference engine (SNPE/SNLE/SNRE)."""
        if self.engine[0] == 'S':
            engine_name = self.engine
        else:
            engine_name = 'S'+self.engine
        try:
            inference_class = load_class('sbi.inference', engine_name)
        except ImportError:
            raise ValueError(
                f"Model class {self.engine} not supported. "
                "Please choose one of NPE/NLE/NRE or SNPE/SNLE/SNRE or "
                "an inference class in sbi.inference."
            )

        if ("NPE" in self.engine) or ("NLE" in self.engine):
            return inference_class(
                prior=self.prior,
                density_estimator=net,
                device=self.device,
            )
        elif ("NRE" in self.engine):
            return inference_class(
                prior=self.prior,
                classifier=net,
                device=self.device,
            )
        else:
            raise ValueError(
                f"Model class {self.engine} not supported with SBIRunner.")

    def _train_round(self, models: List[NeuralInference],
                     x: torch.Tensor, theta: torch.Tensor,
                     proposal: Optional[Distribution]):
        """Train a single round of inference for an ensemble of models."""

        # append data to models
        for model in models:
            if ("NPE" in self.engine):
                model = model.append_simulations(theta, x, proposal=proposal)
            else:
                model = model.append_simulations(theta, x)

        # get all previous simulations
        starting_round = 0  # NOTE: won't work for SNPE_A, but we don't use it
        x, _, _ = model.get_simulations(starting_round)

        # split into training and validation randomly
        num_examples = x.shape[0]
        permuted_indices = torch.randperm(num_examples)
        num_training_examples = int(
            (1 - self.train_args['validation_fraction']) * num_examples)
        train_indices, val_indices = (
            permuted_indices[:num_training_examples],
            permuted_indices[num_training_examples:],
        )

        posteriors, summaries = [], []
        for i, model in enumerate(models):
            logging.info(f"Training model {i+1} / {len(models)}.")

            # hack to initialize sbi model without training (ref. issue #127)
            first_round = False
            if model._neural_net is None:
                model.train(learning_rate=self.train_args['learning_rate'],
                            resume_training=False,
                            max_num_epochs=-1)
                model._epochs_since_last_improvement = 0
                first_round = True

            # set train/validation splits
            model.train_indices = train_indices
            model.val_indices = val_indices

            # train
            if ("NPE" in self.engine) & first_round:
                model.train(**self.train_args, resume_training=True,
                            force_first_round_loss=True)
            else:
                model.epoch, model._val_log_prob = 0, float("-Inf")
                model.train(**self.train_args,  resume_training=True)

            # save model
            posteriors.append(model.build_posterior())
            summaries.append(model.summary)

        # ensemble all trained models, weighted by validation loss
        val_logprob = torch.tensor([float(x["best_validation_loss"][-1]) for x in summaries]).to(self.device)
        
        # Exponentiate with numerical stability
        weights = torch.exp(val_logprob - val_logprob.max())
        weights /= weights.sum()
        #print(weights is Tensor) # sbi wrote this, need to raise issue/make PR
        #print(isinstance(weights, Tensor) or isinstance(weights, List))
        posterior_ensemble = EnsemblePosterior(
            posteriors=posteriors,
            weights=weights,
            theta_transform=posteriors[0].theta_transform
        )  # raises warning due to bug in sbi

        # record the name of the ensemble
        posterior_ensemble.name = self.name
        posterior_ensemble.signatures = self.signatures

        return posterior_ensemble, summaries

    def _save_models(self, posterior_ensemble: EnsemblePosterior,
                     summaries: List[Dict]):
        """Save models to file."""

        logging.info(f"Saving model to {self.out_dir}")
        str_p = self.name + "posterior.pkl"
        str_s = self.name + "summary.json"
        with open(self.out_dir / str_p, "wb") as handle:
            pickle.dump(posterior_ensemble, handle)
        with open(self.out_dir / str_s, "w") as handle:
            json.dump(summaries, handle)

    def __call__(self, loader: _BaseLoader, seed: int = None):
        """Train your posterior and save it to file

        Args:
            loader (_BaseLoader): dataloader with stored data-parameter pairs
            seed (int): torch seed for reproducibility
        """

        # set seed for reproducibility
        if seed is not None:
            torch.manual_seed(seed)

        # setup training engines for each model in the ensemble
        logging.info(f"MODEL INFERENCE CLASS: {self.engine}")
        models = [self._setup_engine(net) for net in self.nets]

        # load single-round data
        x = torch.Tensor(loader.get_all_data()).to(self.device)
        theta = torch.Tensor(loader.get_all_parameters()).to(self.device)

<<<<<<< HEAD
        # CAREFUL 21/10/2024: now embedding_net is "within" the Callable functions in each instance of models
        # Do we still need to initialize the embedding with the new sbi.neural_nets funcitons used in ili.utils.load_nde_sbi?
        
        # instantiate embedding_net architecture, if necessary
        # if self.embedding_net and hasattr(self.embedding_net, 'initalize_model'):
        #     self.embedding_net.initalize_model(n_input=x.shape[-1])

=======
>>>>>>> 93354958
        # train a single round of inference
        t0 = time.time()
        posterior_ensemble, summaries = self._train_round(
            models=models,
            x=x,
            theta=theta,
            proposal=self.proposal,
        )
        logging.info(f"It took {time.time() - t0} seconds to train models.")

        # save if output path is specified
        if self.out_dir is not None:
            self._save_models(posterior_ensemble, summaries)

        return posterior_ensemble, summaries


class SBIRunnerSequential(SBIRunner):
    """
    Class to train posterior inference models using the sbi package with
    multiple rounds.

    Follows methodology of:
        * engine='SNPE': https://arxiv.org/abs/1905.07488
        * engine='SNLE': https://arxiv.org/abs/1805.07226
        * engine='SNRE': https://arxiv.org/pdf/2002.03712
    """

    def __call__(self, loader: _BaseLoader, seed: int = None):
        """Train your posterior and save it to file

        Args:
            loader (_BaseLoader): data loader with ability to simulate
                data-parameter pairs
        """
        # Check arguments
        if not hasattr(loader, "get_obs_data"):
            raise ValueError(
                "For sequential inference, the loader must have a method "
                "get_obs_data() that returns the observed data."
            )
        if not hasattr(loader, "simulate"):
            raise ValueError(
                "For sequential inference, the loader must have a method "
                "simulate() that returns simulated data-parameter pairs."
            )

        # set seed for reproducibility
        if seed is not None:
            torch.manual_seed(seed)

        # setup training engines for each model in the ensemble
        logging.info(f"MODEL INFERENCE CLASS: {self.engine}")
        models = [self._setup_engine(net) for net in self.nets]

        # load observed and pre-run data
        x_obs = loader.get_obs_data()

        # pre-run data
        if len(loader) > 0:
            logging.info(
                "The first round of inference will use existing sims from the "
                "loader. Make sure that the simulations were run from the "
                "given proposal distribution for consistency.")
            x = torch.Tensor(loader.get_all_data()).to(self.device)
            theta = torch.Tensor(loader.get_all_parameters()).to(self.device)
        # no pre-run data
        else:
            logging.info(
                "The first round of inference will simulate from the given "
                "proposal or prior.")
            theta, x = loader.simulate(self.proposal)
            x = torch.Tensor(x).to(self.device)
            theta = torch.Tensor(theta).to(self.device)

        # train multiple rounds of inference
        t0 = time.time()
        for rnd in range(self.num_rounds):
            logging.info(f"Running round {rnd+1} / {self.num_rounds}")

            # train a round of inference
            posterior_ensemble, summaries = self._train_round(
                models=models,
                x=x,
                theta=theta,
                proposal=self.proposal,
            )

            # update proposal for next round
            self.proposal = posterior_ensemble.set_default_x(x_obs)

            if rnd < self.num_rounds - 1:
                # simulate new data for next round
                theta, x = loader.simulate(self.proposal)
                x = torch.Tensor(x).to(self.device)
                theta = torch.Tensor(theta).to(self.device)

        logging.info(f"It took {time.time() - t0} seconds to train models.")

        if self.out_dir is not None:
            self._save_models(posterior_ensemble, summaries)

        return posterior_ensemble, summaries


class ABCRunner(_BaseRunner):
    """Class to run ABC inference models using the sbi package"""

    def __init__(
            self,
            prior: Distribution,
            engine: str,
            train_args: Dict = {},
            out_dir: Union[str, Path] = None,
            device: str = 'cpu',
            name: Optional[str] = "",
    ):
        super().__init__(
            prior=prior,
            train_args=train_args,
            out_dir=out_dir,
            device=device,
            name=name,
        )
        self.engine = engine

    @classmethod
    def from_config(cls, config_path: Path, **kwargs) -> "ABCRunner":
        """Create an sbi runner from a yaml config file

        Args:
            config_path (Path, optional): path to config file
            **kwargs: optional keyword arguments to overload config file

        Returns:
            SBIRunner: the sbi runner specified by the config file
        """
        with open(config_path, "r") as fd:
            config = yaml.safe_load(fd)

        # optionally overload config with kwargs
        update(config, **kwargs)

        # load prior distribution
        prior = load_from_config(config["prior"])

        # parse inference engine
        engine = config["model"]["engine"]

        # load logistics
        train_args = config["train_args"]
        out_dir = Path(config["out_dir"])
        name = ""
        if "name" in config["model"]:
            name = config["model"]["name"]+"_"

        return cls(
            prior=prior,
            engine=engine,
            device=config["device"],
            train_args=train_args,
            out_dir=out_dir,
            name=name,
        )

    def __call__(self, loader: _BaseLoader, seed: int = None):
        """Train your posterior and save it to file

        Args:
            loader (_BaseLoader): dataloader with stored data-parameter pairs
            seed (int): torch seed for reproducibility
        """
        t0 = time.time()

        logging.info(f"MODEL INFERENCE CLASS: {self.engine}")

        x_obs = loader.get_obs_data()

        # setup and train each architecture
        inference_class = load_class('sbi.inference', self.engine)
        model = inference_class(
            prior=self.prior,
            simulator=loader.simulator
        )
        samples = model(x_obs, return_summary=False, **self.train_args)

        # save if output path is specified
        if self.out_dir is not None:
            str_p = self.name + "samples.pkl"
            with open(self.out_dir / str_p, "wb") as handle:
                pickle.dump(samples, handle)

        logging.info(
            f"It took {time.time() - t0} seconds to run the model.")
        return samples<|MERGE_RESOLUTION|>--- conflicted
+++ resolved
@@ -52,10 +52,6 @@
         train_args: Dict = {},
         out_dir: Union[str, Path] = None,
         device: str = 'cpu',
-<<<<<<< HEAD
-        #embedding_net: nn.Module = None,
-=======
->>>>>>> 93354958
         proposal: Distribution = None,
         name: Optional[str] = "",
         signatures: Optional[List[str]] = None,
@@ -73,10 +69,6 @@
             self.proposal = proposal
         self.engine = engine
         self.nets = nets
-<<<<<<< HEAD
-        #self.embedding_net = embedding_net
-=======
->>>>>>> 93354958
         self.num_rounds = self.train_args.pop("num_round", 1)
 
         train_default = dict(
@@ -310,16 +302,6 @@
         x = torch.Tensor(loader.get_all_data()).to(self.device)
         theta = torch.Tensor(loader.get_all_parameters()).to(self.device)
 
-<<<<<<< HEAD
-        # CAREFUL 21/10/2024: now embedding_net is "within" the Callable functions in each instance of models
-        # Do we still need to initialize the embedding with the new sbi.neural_nets funcitons used in ili.utils.load_nde_sbi?
-        
-        # instantiate embedding_net architecture, if necessary
-        # if self.embedding_net and hasattr(self.embedding_net, 'initalize_model'):
-        #     self.embedding_net.initalize_model(n_input=x.shape[-1])
-
-=======
->>>>>>> 93354958
         # train a single round of inference
         t0 = time.time()
         posterior_ensemble, summaries = self._train_round(
