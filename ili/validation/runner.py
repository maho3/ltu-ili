"""
Module to run validation metrics on posterior inference models
"""

import logging
import pickle
import time
import yaml
import matplotlib as mpl
from pathlib import Path
from typing import List, Optional
from ili.dataloaders import _BaseLoader
from ili.validation.metrics import _BaseMetric
from ili.utils import load_from_config

try:
    from sbi.inference.posteriors.base_posterior import NeuralPosterior
    ModelClass = NeuralPosterior
    from sbi.utils.posterior_ensemble import NeuralPosteriorEnsemble
    interface = 'torch'
except ModuleNotFoundError:
    from ili.inference.pydelfi_wrappers import DelfiWrapper
    ModelClass = DelfiWrapper
    interface = 'tensorflow'

logging.basicConfig(level=logging.INFO)


class ValidationRunner:
    """Class to measure validation metrics of posterior inference models

    Args:
        posterior (ModelClass): trained sbi posterior inference engine
        metrics (List[_BaseMetric]): list of metric objects to measure on
            the test set
        out_dir (Path): directory where to load posterior and store outputs
        ensemble_mode (Optional[bool], optional): whether to evaluate metrics
            on each posterior in the ensemble separately or on the ensemble
            posterior. Defaults to True.
        name (Optional[str], optional): name of the posterior. Defaults to "".
        signatures (Optional[List[str]], optional): list of signatures for
            each posterior in the ensemble. Defaults to [].
    """

    def __init__(
        self,
        posterior: ModelClass,  # see imports
        metrics: List[_BaseMetric],
        out_dir: Path,
        ensemble_mode: Optional[bool] = True,
        name: Optional[str] = "",
        signatures: Optional[List[str]] = [],
    ):
        self.posterior = posterior
        self.metrics = metrics
        self.out_dir = out_dir
        if self.out_dir is not None:
            self.out_dir.mkdir(parents=True, exist_ok=True)
        self.ensemble_mode = ensemble_mode
        self.name = name
        self.signatures = signatures

    @classmethod
    def from_config(cls, config_path, **kwargs) -> "ValidationRunner":
        """Create a validation runner from a yaml config file

        Args:
            config_path (Path): path to config file.
            **kwargs: optional keyword arguments to overload config file
        Returns:
            ValidationRunner: the validation runner specified by the config
                file
        """
        with open(config_path, "r") as fd:
            config = yaml.safe_load(fd)

        # optionally overload config file with kwargs
        config.update(kwargs)

        out_dir = Path(config["out_dir"])

        global interface
        if interface == 'torch':
            posterior_ensemble = cls.load_posterior_sbi(
                out_dir / config["posterior_file"])
            signatures = posterior_ensemble.signatures
        elif interface == 'tensorflow':
            posterior_ensemble = DelfiWrapper.load_engine(
                out_dir / config["posterior_file"])
            signatures = [""]*posterior_ensemble.num_components  # TODO: fix
        else:
            raise NotImplementedError
        name = posterior_ensemble.name
        if "style_path" in config:
            mpl.style.use(config["style_path"])
        if "ensemble_mode" in config:
            ensemble_mode = config["ensemble_mode"]
        else:
            ensemble_mode = True

        logging.info("Number of posteriors in the ensemble is "
                     f"{posterior_ensemble.num_components}")
        if ensemble_mode:
            logging.info(
                "Metrics are computed for the ensemble posterior estimate.")
        else:
            logging.info(
                "Metrics are computed for each posterior in the ensemble.")

        metrics = {}
        for key, value in config["metrics"].items():
            value["args"]["out_dir"] = out_dir
            value["args"]["labels"] = config["labels"]
            metrics[key] = load_from_config(value)

        return cls(
            posterior=posterior_ensemble,
            metrics=metrics,
            out_dir=out_dir,
            ensemble_mode=ensemble_mode,
            name=name,
            signatures=signatures,
        )

    @classmethod
    def load_posterior_sbi(cls, path):
        """Load a pretrained sbi posterior from file

        Args:
            path (Path): path to stored .pkl of trained sbi posterior
        Returns:
            posterior (ModelClass): the posterior of interest
        """
        with open(path, "rb") as handle:
            posterior = pickle.load(handle)
        if not hasattr(posterior, 'name'):
            posterior.name = ''
        return posterior

    def __call__(self, loader: _BaseLoader):
        """Run your validation metrics and save them to file

        Args:
            loader (_BaseLoader): data loader with stored data-parameter
                pairs or has ability to simulate data-parameter pairs
        """
        t0 = time.time()

        # load data
        x_test = loader.get_all_data()
        theta_test = loader.get_all_parameters()

        # load observations for inference (defaults to None)
        x_obs = loader.get_obs_data()
        theta_fid = loader.get_fid_parameters()

        # evaluate metrics on each posterior in the ensemble separately
<<<<<<< HEAD
        if ((not self.ensemble_mode) and
=======
        if ((not self.ensemble_mode) and (self.backend == 'sbi') and
>>>>>>> 7875fdc4
                isinstance(self.posterior, NeuralPosteriorEnsemble)):
            n = 0
            for posterior_model in self.posterior.posteriors:
                signature = self.signatures[n]
                n += 1
                for metric in self.metrics.values():
                    logging.info(
                        f"Running metric {metric.__class__.__name__}.")
                    metric(posterior_model, x_test, theta_test, x_obs=x_obs,
                           theta_fid=theta_fid, signature=signature)
        # evaluate metrics on the ensemble posterior
        else:
            # evaluate metrics
            signature = self.name+"".join(self.signatures)
            for metric in self.metrics.values():
                logging.info(f"Running metric {metric.__class__.__name__}.")
                metric(self.posterior, x_test, theta_test,
                       x_obs=x_obs, theta_fid=theta_fid, signature=signature)

        logging.info(f"It took {time.time() - t0} seconds to run all metrics.")<|MERGE_RESOLUTION|>--- conflicted
+++ resolved
@@ -155,11 +155,7 @@
         theta_fid = loader.get_fid_parameters()
 
         # evaluate metrics on each posterior in the ensemble separately
-<<<<<<< HEAD
-        if ((not self.ensemble_mode) and
-=======
         if ((not self.ensemble_mode) and (self.backend == 'sbi') and
->>>>>>> 7875fdc4
                 isinstance(self.posterior, NeuralPosteriorEnsemble)):
             n = 0
             for posterior_model in self.posterior.posteriors:
