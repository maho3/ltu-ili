"""
Module to run validation metrics on posterior inference models
"""

import logging
import pickle
import time
import yaml
import matplotlib as mpl
from pathlib import Path
<<<<<<< HEAD
from typing import List, Optional, Union
=======
from typing import List, Optional, Union, Dict
>>>>>>> 17532c49
from ili.dataloaders import _BaseLoader
from ili.validation.metrics import _BaseMetric
from ili.utils import load_from_config, update

try:
    from sbi.inference.posteriors.base_posterior import NeuralPosterior
    ModelClass = NeuralPosterior
    from sbi.utils.posterior_ensemble import NeuralPosteriorEnsemble
    interface = 'torch'
except ModuleNotFoundError:
    from ili.inference.pydelfi_wrappers import DelfiWrapper
    ModelClass = DelfiWrapper
    interface = 'tensorflow'

logging.basicConfig(level=logging.INFO)


class ValidationRunner():
    """Class to measure validation metrics of posterior inference models

    Args:
        posterior (ModelClass): trained sbi posterior inference engine
<<<<<<< HEAD
        metrics (List[_BaseMetric]): list of metric objects to measure on
            the test set
=======
        metrics (Dict[str, _BaseMetric]): dictionary of named metric objects 
            to measure on the test set
>>>>>>> 17532c49
        out_dir (str, Path): directory where to load posterior and store outputs
        ensemble_mode (Optional[bool], optional): whether to evaluate metrics
            on each posterior in the ensemble separately or on the ensemble
            posterior. Defaults to True.
        name (Optional[str], optional): name of the posterior. Defaults to "".
        signatures (Optional[List[str]], optional): list of signatures for
            each posterior in the ensemble. Defaults to [].
    """

    def __init__(
        self,
        posterior: ModelClass,  # see imports
<<<<<<< HEAD
        metrics: List[_BaseMetric],
=======
        metrics: Dict[str, _BaseMetric],
>>>>>>> 17532c49
        out_dir: Union[str, Path],
        ensemble_mode: Optional[bool] = True,
        name: Optional[str] = "",
        signatures: Optional[List[str]] = [],
    ):
        self.posterior = posterior
        self.metrics = metrics
        self.out_dir = out_dir
        if self.out_dir is not None:
            self.out_dir = Path(out_dir)
            self.out_dir.mkdir(parents=True, exist_ok=True)
        self.ensemble_mode = ensemble_mode
        self.name = name
        self.signatures = signatures

    @classmethod
    def from_config(
        cls,
        config_path: Union[str, Path],
        **kwargs
    ) -> "ValidationRunner":
        """Create a validation runner from a yaml config file

        Args:
            config_path (str, Path): path to config file.
            **kwargs: optional keyword arguments to overload config file
        Returns:
            ValidationRunner: the validation runner specified by the config
                file
        """
        with open(config_path, "r") as fd:
            config = yaml.safe_load(fd)

        # optionally overload config file with kwargs
        update(config, **kwargs)

        out_dir = Path(config["out_dir"])

        global interface
        if interface == 'torch':
            posterior_ensemble = cls.load_posterior_sbi(
                out_dir / config["posterior_file"])
            signatures = posterior_ensemble.signatures
        elif interface == 'tensorflow':
            posterior_ensemble = DelfiWrapper.load_engine(
                out_dir / config["posterior_file"])
<<<<<<< HEAD
            signatures = [""]*posterior_ensemble.num_components  # TODO: fix
=======
            # Note, pydelfi models don't currently use signatures
            signatures = [""]*posterior_ensemble.num_components
>>>>>>> 17532c49
        else:
            raise NotImplementedError
        name = posterior_ensemble.name
        if "style_path" in config:
            mpl.style.use(config["style_path"])
        if "ensemble_mode" in config:
            ensemble_mode = config["ensemble_mode"]
        else:
            ensemble_mode = True

        logging.info("Number of posteriors in the ensemble is "
                     f"{posterior_ensemble.num_components}")
        if ensemble_mode:
            logging.info(
                "Metrics are computed for the ensemble posterior estimate.")
        else:
            logging.info(
                "Metrics are computed for each posterior in the ensemble.")

        metrics = {}
        for key, value in config["metrics"].items():
            value["args"]["out_dir"] = out_dir
            value["args"]["labels"] = config["labels"]
            metrics[key] = load_from_config(value)

        return cls(
            posterior=posterior_ensemble,
            metrics=metrics,
            out_dir=out_dir,
            ensemble_mode=ensemble_mode,
            name=name,
            signatures=signatures,
        )

    @classmethod
    def load_posterior_sbi(cls, path: Union[str, Path]):
        """Load a pretrained sbi posterior from file

        Args:
            path (str, Path): path to stored .pkl of trained sbi posterior
        Returns:
            posterior (ModelClass): the posterior of interest
        """
        with open(path, "rb") as handle:
            posterior = pickle.load(handle)
        return posterior

    def __call__(self, loader: _BaseLoader):
        """Run your validation metrics and save them to file

        Args:
            loader (_BaseLoader): data loader with stored data-parameter
                pairs or has ability to simulate data-parameter pairs
        """
        t0 = time.time()

        # load data
        x_test = loader.get_all_data()
        theta_test = loader.get_all_parameters()

        # load observations for inference (defaults to None)
        x_obs = loader.get_obs_data()
        theta_fid = loader.get_fid_parameters()

        # evaluate metrics on each posterior in the ensemble separately
        global interface
        if ((not self.ensemble_mode) and (interface == 'torch') and
                isinstance(self.posterior, NeuralPosteriorEnsemble)):
            n = 0
            for posterior_model in self.posterior.posteriors:
                signature = self.signatures[n]+"_"
                n += 1
                for metric in self.metrics.values():
                    logging.info(
                        f"Running metric {metric.__class__.__name__}.")
                    metric(posterior_model, x_test, theta_test, x_obs=x_obs,
                           theta_fid=theta_fid, signature=signature)
        # evaluate metrics on the ensemble posterior
        else:
            # evaluate metrics
            sigcat = [f"{t}_" for t in self.signatures if t != ""]
            signature = self.name+"".join(sigcat)
            for metric in self.metrics.values():
                logging.info(f"Running metric {metric.__class__.__name__}.")
                metric(self.posterior, x_test, theta_test,
                       x_obs=x_obs, theta_fid=theta_fid, signature=signature)

        logging.info(f"It took {time.time() - t0} seconds to run all metrics.")<|MERGE_RESOLUTION|>--- conflicted
+++ resolved
@@ -8,11 +8,7 @@
 import yaml
 import matplotlib as mpl
 from pathlib import Path
-<<<<<<< HEAD
-from typing import List, Optional, Union
-=======
 from typing import List, Optional, Union, Dict
->>>>>>> 17532c49
 from ili.dataloaders import _BaseLoader
 from ili.validation.metrics import _BaseMetric
 from ili.utils import load_from_config, update
@@ -35,13 +31,8 @@
 
     Args:
         posterior (ModelClass): trained sbi posterior inference engine
-<<<<<<< HEAD
-        metrics (List[_BaseMetric]): list of metric objects to measure on
-            the test set
-=======
         metrics (Dict[str, _BaseMetric]): dictionary of named metric objects 
             to measure on the test set
->>>>>>> 17532c49
         out_dir (str, Path): directory where to load posterior and store outputs
         ensemble_mode (Optional[bool], optional): whether to evaluate metrics
             on each posterior in the ensemble separately or on the ensemble
@@ -54,11 +45,7 @@
     def __init__(
         self,
         posterior: ModelClass,  # see imports
-<<<<<<< HEAD
-        metrics: List[_BaseMetric],
-=======
         metrics: Dict[str, _BaseMetric],
->>>>>>> 17532c49
         out_dir: Union[str, Path],
         ensemble_mode: Optional[bool] = True,
         name: Optional[str] = "",
@@ -105,12 +92,8 @@
         elif interface == 'tensorflow':
             posterior_ensemble = DelfiWrapper.load_engine(
                 out_dir / config["posterior_file"])
-<<<<<<< HEAD
-            signatures = [""]*posterior_ensemble.num_components  # TODO: fix
-=======
             # Note, pydelfi models don't currently use signatures
             signatures = [""]*posterior_ensemble.num_components
->>>>>>> 17532c49
         else:
             raise NotImplementedError
         name = posterior_ensemble.name
