--- conflicted
+++ resolved
@@ -111,10 +111,7 @@
         if hasattr(loader, 'simulate'):
             x_obs = loader.get_obs_data()
             theta_obs = loader.get_obs_parameters()
-<<<<<<< HEAD
-=======
-        
->>>>>>> 9a740a9b
+
         # evaluate metrics
         for metric in self.metrics.values():
             metric(self.posterior, x_test, theta_test,
