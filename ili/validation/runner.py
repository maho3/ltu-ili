--- conflicted
+++ resolved
@@ -5,19 +5,15 @@
 import yaml
 from pathlib import Path
 from typing import List
-<<<<<<< HEAD
-=======
 from sbi.inference.posteriors.base_posterior import NeuralPosterior
 from ili.dataloaders import BaseLoader
 from ili.validation.metrics import BaseMetric
 from ili.utils import load_from_config
->>>>>>> f088976d
 
 from ili.dataloaders import BaseLoader
 from ili.utils import load_from_config
 from ili.validation.metrics import BaseMetric
 
-<<<<<<< HEAD
 try:
     import torch
     from sbi.inference.posteriors.base_posterior import NeuralPosterior
@@ -27,21 +23,12 @@
     ModelClass = DelfiWrapper
 
 logging.basicConfig(level=logging.INFO)
-=======
-default_config = (
-    Path(__file__).parent.parent / "examples/configs/sample.yaml"
-)
->>>>>>> f088976d
 
 
 class ValidationRunner:
     def __init__(
         self,
-<<<<<<< HEAD
         posterior: ModelClass,
-=======
-        posterior: NeuralPosterior,
->>>>>>> f088976d
         metrics: List[BaseMetric],
         backend: str,
         output_path: Path,
@@ -73,7 +60,6 @@
         with open(config_path, "r") as fd:
             config = yaml.safe_load(fd)
 
-<<<<<<< HEAD
         backend = config['backend']
         if backend == 'sbi':
             posterior = cls.load_posterior_sbi(config["posterior_path"])
@@ -81,9 +67,6 @@
             posterior = DelfiWrapper.load_engine(config["meta_path"])
         else:
             raise NotImplementedError
-=======
-        posterior = cls.load_posterior(config["posterior_path"])
->>>>>>> f088976d
         output_path = Path(config["output_path"])
 
         metrics = {}
@@ -92,11 +75,7 @@
             value["args"]["output_path"] = output_path
             metrics[key] = load_from_config(value)
 
-<<<<<<< HEAD
         return cls(backend=backend, posterior=posterior, metrics=metrics, output_path=output_path)
-=======
-        return cls(posterior=posterior, metrics=metrics, output_path=output_path)
->>>>>>> f088976d
 
     @classmethod
     def load_posterior_sbi(cls, path):
@@ -116,15 +95,8 @@
             loader (BaseLoader): data loader with stored summary-parameter pairs
         """
         t0 = time.time()
-
-<<<<<<< HEAD
         x_test = loader.get_all_data()
         theta_test = loader.get_all_parameters()
-=======
-        # NOTE: sbi posteriors only accept torch.Tensor inputs
-        x_test = torch.Tensor(loader.get_all_data())
-        theta_test = torch.Tensor(loader.get_all_parameters())
->>>>>>> f088976d
         # evaluate metrics
         for metric in self.metrics.values():
             metric(self.posterior, x_test, theta_test)
