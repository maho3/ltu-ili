import importlib
import logging
import pickle
import time
import yaml
from pathlib import Path
<<<<<<< HEAD
from typing import List, Optional
from torch.distributions import Independent
from sbi.inference.posteriors.base_posterior import NeuralPosterior
=======
from typing import List
>>>>>>> e2d37401
from ili.dataloaders import BaseLoader
from ili.validation.metrics import BaseMetric
from ili.utils import load_from_config

from ili.dataloaders import BaseLoader
from ili.utils import load_from_config
from ili.validation.metrics import BaseMetric

try:
    import torch
    from sbi.inference.posteriors.base_posterior import NeuralPosterior
    ModelClass = NeuralPosterior
except ModuleNotFoundError:
    from ili.inference.pydelfi_wrappers import DelfiWrapper
    ModelClass = DelfiWrapper

logging.basicConfig(level=logging.INFO)


class ValidationRunner:
    def __init__(
        self,
        posterior: ModelClass,
        metrics: List[BaseMetric],
        backend: str,
        output_path: Path,
    ):
        """Class to measure validation metrics of posterior inference models

        Args:
            posterior (ModelClass): trained sbi posterior inference engine
            metrics (List[BaseMetric]): list of metric objects to measure on the test set
            backend (str): the backend for the posterior models (either 'sbi' or 'pydelfi')
            output_path (Path): path where to store outputs
        """
        self.posterior = posterior
        self.metrics = metrics
        self.backend = backend
        self.output_path = output_path
        if self.output_path is not None:
            self.output_path.mkdir(parents=True, exist_ok=True)

    @classmethod
    def from_config(cls, config_path) -> "ValidationRunner":
        """Create a validation runner from a yaml config file

        Args:
            config_path (Path, optional): path to config file. Defaults to default_config.
        Returns:
            ValidationRunner: the validation runner specified by the config file
        """
        with open(config_path, "r") as fd:
            config = yaml.safe_load(fd)

        backend = config['backend']
        if backend == 'sbi':
            posterior = cls.load_posterior_sbi(config["posterior_path"])
        elif backend == 'pydelfi':
            posterior = DelfiWrapper.load_engine(config["meta_path"])
        else:
            raise NotImplementedError
        output_path = Path(config["output_path"])

        metrics = {}
        for key, value in config["metrics"].items():
            value["args"]["backend"] = backend
            value["args"]["output_path"] = output_path
            metrics[key] = load_from_config(value)

        return cls(backend=backend, posterior=posterior, metrics=metrics, output_path=output_path)

    @classmethod
    def load_posterior_sbi(cls, path):
        """Load a pretrained sbi posterior from file
        Args:
            path (Path): path to stored .pkl of trained sbi posterior
        Returns:
            posterior (NeuralPosterior): the posterior of interest
        """
        with open(path, "rb") as handle:
            return pickle.load(handle)

    def __call__(
            self, 
            loader, 
            prior: Optional[Independent] = None, 
    ):
        """Run your validation metrics and save them to file

        Args:
            loader (BaseLoader): data loader with stored summary-parameter pairs
            or has ability to simulate summary-parameter pairs 
            prior (Independent): prior on the parameters
        """
        t0 = time.time()
<<<<<<< HEAD

        # NOTE: sbi posteriors only accept torch.Tensor inputs
        x_test = torch.Tensor(loader.get_all_data())
        theta_test = torch.Tensor(loader.get_all_parameters())
        if hasattr(loader, 'simulate'):
            x_obs = loader.get_obs_data()
            theta_obs = loader.get_obs_parameters()
        else:
            theta_obs, x_obs = None, None
=======
        x_test = loader.get_all_data()
        theta_test = loader.get_all_parameters()
>>>>>>> e2d37401
        # evaluate metrics
        for metric in self.metrics.values():
            metric(self.posterior, x_test, theta_test, x_obs=x_obs, theta_obs=theta_obs)

        logging.info(f"It took {time.time() - t0} seconds to run all metrics.")<|MERGE_RESOLUTION|>--- conflicted
+++ resolved
@@ -4,13 +4,7 @@
 import time
 import yaml
 from pathlib import Path
-<<<<<<< HEAD
 from typing import List, Optional
-from torch.distributions import Independent
-from sbi.inference.posteriors.base_posterior import NeuralPosterior
-=======
-from typing import List
->>>>>>> e2d37401
 from ili.dataloaders import BaseLoader
 from ili.validation.metrics import BaseMetric
 from ili.utils import load_from_config
@@ -21,6 +15,7 @@
 
 try:
     import torch
+    from torch.distributions import Independent
     from sbi.inference.posteriors.base_posterior import NeuralPosterior
     ModelClass = NeuralPosterior
 except ModuleNotFoundError:
@@ -106,20 +101,14 @@
             prior (Independent): prior on the parameters
         """
         t0 = time.time()
-<<<<<<< HEAD
 
-        # NOTE: sbi posteriors only accept torch.Tensor inputs
-        x_test = torch.Tensor(loader.get_all_data())
-        theta_test = torch.Tensor(loader.get_all_parameters())
+        x_test = loader.get_all_data()
+        theta_test = loader.get_all_parameters()
         if hasattr(loader, 'simulate'):
             x_obs = loader.get_obs_data()
             theta_obs = loader.get_obs_parameters()
         else:
             theta_obs, x_obs = None, None
-=======
-        x_test = loader.get_all_data()
-        theta_test = loader.get_all_parameters()
->>>>>>> e2d37401
         # evaluate metrics
         for metric in self.metrics.values():
             metric(self.posterior, x_test, theta_test, x_obs=x_obs, theta_obs=theta_obs)
