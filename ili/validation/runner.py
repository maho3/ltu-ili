--- conflicted
+++ resolved
@@ -42,13 +42,8 @@
         backend: str,
         output_path: Path,
         ensemble_mode: Optional[bool] = True,
-<<<<<<< HEAD
-        name: Optional[str] = None,
-        signatures: Optional[List[str]] = None,
-=======
         name: Optional[str] = "",
         signatures: Optional[List[str]] = [],
->>>>>>> ca9a40d3
     ):
         self.posterior = posterior
         self.metrics = metrics
@@ -115,11 +110,7 @@
             output_path=output_path,
             ensemble_mode=ensemble_mode,
             name=name,
-<<<<<<< HEAD
-            signatures=signatures
-=======
             signatures=signatures,
->>>>>>> ca9a40d3
         )
 
     @classmethod
