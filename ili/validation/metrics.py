--- conflicted
+++ resolved
@@ -642,14 +642,10 @@
             figs.append(self._plot_predictions(
                 posterior_samples, theta, signature))
         if "logprob" in self.plot_list:
-<<<<<<< HEAD
             figs.append(self._calc_true_logprob(
                 posterior_samples, theta, signature))
 
         # Specifically for TARP
-=======
-            self._calc_true_logprob(posterior_samples, theta, signature)
->>>>>>> 68c0627e
         if "tarp" in self.plot_list:
             figs.append(self._plot_TARP(posterior_samples, theta, signature,
                                         references=references, metric=metric,
