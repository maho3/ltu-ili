--- conflicted
+++ resolved
@@ -250,12 +250,8 @@
         signature: Optional[str] = "",
         # here for debugging purpose, otherwise error in runner.py line 123
         x_obs: Optional[np.array] = None,
-<<<<<<< HEAD
-        theta_obs: Optional[np.array] = None,
+        theta_fid: Optional[np.array] = None,
         **kwargs
-=======
-        theta_fid: Optional[np.array] = None
->>>>>>> 7875fdc4
     ):
         """Given a posterior and test data, infer posterior samples of a
         test dataset and save to file.
