--- conflicted
+++ resolved
@@ -68,10 +68,6 @@
         prior=prior,
         train_args=train_args,
         out_dir=Path('toy_pydelfi')
-<<<<<<< HEAD
-
-=======
->>>>>>> 17532c49
     )
     runner(loader=all_loader)
 
